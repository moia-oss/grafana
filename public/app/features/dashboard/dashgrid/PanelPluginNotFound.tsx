// Libraries
import _ from 'lodash';
import React, { PureComponent } from 'react';

// Components
import { AlertBox } from 'app/core/components/AlertBox/AlertBox';

// Types
<<<<<<< HEAD
import { PanelProps } from '@grafana/ui';
import { PanelPlugin, AppNotificationSeverity } from 'app/types';
=======
import { PanelProps, ReactPanelPlugin } from '@grafana/ui';
import { PanelPlugin } from 'app/types';
>>>>>>> 4c59a916

interface Props {
  pluginId: string;
}

class PanelPluginNotFound extends PureComponent<Props> {
  constructor(props) {
    super(props);
  }

  render() {
    const style = {
      display: 'flex',
      alignItems: 'center',
      justifyContent: 'center',
      height: '100%',
    };

    return (
      <div style={style}>
        <AlertBox severity={AppNotificationSeverity.Error} title={`Panel plugin not found: ${this.props.pluginId})`} />
      </div>
    );
  }
}

export function getPanelPluginNotFound(id: string): PanelPlugin {
  const NotFound = class NotFound extends PureComponent<PanelProps> {
    render() {
      return <PanelPluginNotFound pluginId={id} />;
    }
  };

  return {
    id: id,
    name: id,
    sort: 100,
    module: '',
    baseUrl: '',
    dataFormats: [],
    info: {
      author: {
        name: '',
      },
      description: '',
      links: [],
      logos: {
        large: '',
        small: '',
      },
      screenshots: [],
      updated: '',
      version: '',
    },

    exports: {
      reactPanel: new ReactPanelPlugin(NotFound),
    },
  };
}<|MERGE_RESOLUTION|>--- conflicted
+++ resolved
@@ -6,13 +6,8 @@
 import { AlertBox } from 'app/core/components/AlertBox/AlertBox';
 
 // Types
-<<<<<<< HEAD
-import { PanelProps } from '@grafana/ui';
 import { PanelPlugin, AppNotificationSeverity } from 'app/types';
-=======
 import { PanelProps, ReactPanelPlugin } from '@grafana/ui';
-import { PanelPlugin } from 'app/types';
->>>>>>> 4c59a916
 
 interface Props {
   pluginId: string;
