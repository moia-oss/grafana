--- conflicted
+++ resolved
@@ -47,11 +47,8 @@
   meta: any;
   events: any;
   editMode: boolean;
-<<<<<<< HEAD
   panels: Panel[];
-=======
   folderId: number;
->>>>>>> eb18bfea
 
   constructor(data, meta?) {
     if (!data) {
@@ -80,11 +77,8 @@
     this.version = data.version || 0;
     this.links = data.links || [];
     this.gnetId = data.gnetId || null;
-<<<<<<< HEAD
     this.panels = data.panels || [];
-=======
     this.folderId = data.folderId || null;
->>>>>>> eb18bfea
 
     this.rows = [];
     if (data.rows) {
