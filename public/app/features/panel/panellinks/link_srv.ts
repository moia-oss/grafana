--- conflicted
+++ resolved
@@ -144,12 +144,7 @@
       });
 
       keys[f.name] = true;
-<<<<<<< HEAD
       if (!numeric && f.type.value === FieldType.number) {
-=======
-
-      if (!numeric && f.type === FieldType.number) {
->>>>>>> 816b611e
         numeric = f;
       }
 
