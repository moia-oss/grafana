--- conflicted
+++ resolved
@@ -143,11 +143,7 @@
 
   describe('prepareGraphableFrames', () => {
     it('will warn when there is no data in the response', () => {
-<<<<<<< HEAD
-      const result = prepareGraphableFrames([]);
-=======
       const result = prepareGraphableFrames([], StackingMode.None);
->>>>>>> e42a597e
       expect(result.warn).toEqual('No data in response');
     });
 
@@ -158,11 +154,7 @@
           { name: 'value', values: [1, 2, 3, 4, 5] },
         ],
       });
-<<<<<<< HEAD
-      const result = prepareGraphableFrames([df]);
-=======
       const result = prepareGraphableFrames([df], StackingMode.None);
->>>>>>> e42a597e
       expect(result.warn).toEqual('Bar charts requires a string field');
       expect(result.frames).toBeUndefined();
     });
@@ -174,11 +166,7 @@
           { name: 'value', type: FieldType.boolean, values: [true, true, true, true, true] },
         ],
       });
-<<<<<<< HEAD
-      const result = prepareGraphableFrames([df]);
-=======
       const result = prepareGraphableFrames([df], StackingMode.None);
->>>>>>> e42a597e
       expect(result.warn).toEqual('No numeric fields found');
       expect(result.frames).toBeUndefined();
     });
@@ -190,11 +178,7 @@
           { name: 'value', values: [-10, NaN, 10, -Infinity, +Infinity] },
         ],
       });
-<<<<<<< HEAD
-      const result = prepareGraphableFrames([df]);
-=======
       const result = prepareGraphableFrames([df], StackingMode.None);
->>>>>>> e42a597e
 
       const field = result.frames![0].fields[1];
       expect(field!.values.toArray()).toMatchInlineSnapshot(`
