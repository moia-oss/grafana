//
// Dropdown menus
// --------------------------------------------------


// Use the .menu class on any <li> element within the topbar or ul.tabs and you'll get some superfancy dropdowns
.dropup,
.dropdown {
  position: relative;
}

.dropdown-toggle:active,
.open .dropdown-toggle {
  outline: 0;
}

.dropdown-desc {
  position: relative;
  top: -3px;
  width: 250px;
  font-size: 80%;
  margin-left: 22px;
  color: $gray-2;
  white-space: normal;
}

// Dropdown arrow/caret
// --------------------
.caret {
  display: inline-block;
  width: 0;
  height: 0;
  vertical-align: top;
  border-top:   4px solid $text-color-weak;
  border-right: 4px solid transparent;
  border-left:  4px solid transparent;
  content: "";
}

// Place the caret
.dropdown .caret {
  margin-top: 8px;
  margin-left: 2px;
}

// The dropdown menu (ul)
// ----------------------
.dropdown-menu {
  position: absolute;
  top: 100%;
  left: 0;
  z-index: $zindex-dropdown;
  display: none; // none by default, but block on "open" of the menu
  float: left;
  min-width: 140px;
  margin: 2px 0 0; // override default ul
  list-style: none;
  background-color: $dropdownBackground;
  border: 1px solid #ccc; // Fallback for IE7-8
  border: 1px solid $dropdownBorder;
  text-align: left;

  // Aligns the dropdown menu to right
  &.pull-right {
    right: 0;
    left: auto;
  }

  .divider {
    height: 0.1rem;
    margin: 0.5rem 0; // 8px 1px
    overflow: hidden;
    background-color: $dropdownDividerTop;
    border-bottom: 1px solid $dropdownDividerBottom;
  }

  // Links within the dropdown menu
  > li {
    > a {
      display: block;
      padding: 3px 20px 3px 15px;
      clear: both;
      font-weight: normal;
      line-height: $line-height-base;
      color: $dropdownLinkColor;
      white-space: nowrap;

      i {
        display: inline-block;
        margin-right: 10px;
        color: $link-color-disabled;
        position: relative;
        top: 3px;
<<<<<<< HEAD
      }
    }
  }

  &--navbar {
    top: 100%;
    min-width: 100%;
  }

  &--menu,
  &--navbar,
  &--sidemenu {
    background: $menu-dropdown-bg;
    box-shadow: $menu-dropdown-shadow;
    margin-top: 0px;
    border: none;

    > li > a {
      display: flex;
      padding: 5px 10px;
      border-left: 2px solid transparent;

      &:hover {
        @include left-brand-border-gradient();
        color: $link-hover-color;
        background: $menu-dropdown-hover-bg !important;
=======
>>>>>>> 11f6c4eb
      }
    }
  }

  &--navbar {
    top: 100%;
    min-width: 100%;
  }

  &--menu,
  &--navbar,
  &--sidemenu {
    background: $menu-dropdown-bg;
    box-shadow: $menu-dropdown-shadow;
    margin-top: 0px;
    border: none;

    > li > a {
      display: flex;
      padding: 5px 10px;
      border-left: 2px solid transparent;

      &:hover {
        @include left-brand-border-gradient();
        color: $link-hover-color;
        background: $menu-dropdown-hover-bg !important;
      }
    }
  }

  &--sidemenu {
    li.sidemenu-org-switcher {
      > a {
        padding: 8px 10px 8px 15px;
      }
    }
  }
}

.dropdown-item-text {
  flex-grow: 1;
}

<<<<<<< HEAD
.dropdown-item-text {
  flex-grow: 1;
}

=======
>>>>>>> 11f6c4eb

// Hover/Focus state
// -----------
.dropdown-menu > li > a:hover,
.dropdown-menu > li > a:focus,
.dropdown-submenu:hover > a,
.dropdown-submenu:focus > a {
  text-decoration: none;
  color: $dropdownLinkColorHover;
  background-color: $dropdownLinkBackgroundHover;
}

// Active state
// ------------
.dropdown-menu > .active > a,
.dropdown-menu > .active > a:hover,
.dropdown-menu > .active > a:focus {
  color: $dropdownLinkColorActive;
  text-decoration: none;
  outline: 0;
  background-color: $dropdownLinkBackgroundHover;
}

// Disabled state
// --------------
// Gray out text and ensure the hover/focus state remains gray
.dropdown-menu > .disabled > a,
.dropdown-menu > .disabled > a:hover,
.dropdown-menu > .disabled > a:focus {
  color: $gray-2;
}
// Nuke hover/focus effects
.dropdown-menu > .disabled > a:hover,
.dropdown-menu > .disabled > a:focus {
  text-decoration: none;
  background-color: transparent;
  background-image: none; // Remove CSS gradient
  cursor: default;
}

// Open state for the dropdown
// ---------------------------
.open {
  & > .dropdown-menu {
    display: block;
  }

  &.cascade-open {
    .dropdown-menu {
      display: block;
    }
  }
}

// Backdrop to catch body clicks on mobile, etc.
// ---------------------------
.dropdown-backdrop {
  position: fixed;
  left: 0;
  right: 0;
  bottom: 0;
  top: 0;
  z-index: $zindex-dropdown - 10;
}

// Right aligned dropdowns
// ---------------------------
.pull-right > .dropdown-menu {
  right: 0;
  left: auto;
}

// Allow for dropdowns to go bottom up (aka, dropup-menu)
// ------------------------------------------------------
// Just add .dropup after the standard .dropdown class and you're set, bro.
// TODO: abstract this so that the navbar fixed styles are not placed here?
.dropup,
.navbar-fixed-bottom .dropdown {
  // Reverse the caret
  .caret {
    border-top: 0;
    border-bottom: 4px solid $black;
    content: "";
  }
  // Different positioning for bottom up menu
  .dropdown-menu {
    top: auto;
    bottom: 0;
    margin-bottom: 1px;
  }
}

// Sub menus
// ---------------------------
.dropdown-submenu {
  position: relative;
}
// Default dropdowns
.dropdown-submenu > .dropdown-menu {
  top: 0;
  left: 100%;
  margin-top: 0px;
  margin-left: -1px;
  @include border-radius(0 6px 6px 6px);
}
.dropdown-submenu:hover > .dropdown-menu {
  display: block;
}

// Dropups
.dropup .dropdown-submenu > .dropdown-menu {
  top: auto;
  bottom: 0;
  margin-top: 0;
  margin-bottom: -2px;
  @include border-radius(5px 5px 5px 0);
}

// Caret to indicate there is a submenu
.dropdown-submenu > a::after {
  display: block;
  content: " ";
  float: right;
  width: 0;
  height: 0;
  border-color: transparent;
  border-style: solid;
  border-width: 5px 0 5px 5px;
  border-left-color: $text-color-weak;
  margin-top: 5px;
  margin-right: -4px;
}
.dropdown-submenu:hover > a::after {
  border-left-color: $dropdownLinkColorHover;
}

// Left aligned submenus
.dropdown-submenu.pull-left {
  // Undo the float
  // Yes, this is awkward since .pull-left adds a float, but it sticks to our conventions elsewhere.
  float: none;

  // Positioning the submenu
  > .dropdown-menu {
    left: -100%;
    margin-left: 10px;
    @include border-radius(6px 0 6px 6px);
  }
}

// Tweak nav headers
// -----------------
// Increase padding from 15px to 20px on sides
.dropdown .dropdown-menu .nav-header {
  padding-left: 20px;
  padding-right: 20px;
}

// Typeahead
// ---------
.typeahead {
  z-index: 1051;
  margin-top: 2px; // give it some space to breathe
}

.dropdown-menu-item-shortcut {
  display: block;
  margin-left: $spacer;
  color: $text-muted;
  min-width: 47px;

  &::before {
    font-family: FontAwesome;
    width: 2rem;
    display: inline-block;
    text-align: center;
    content: "\f11c";
  }
}

.dropdown-menu.dropdown-menu--new {
  li a {
    padding: $spacer/2 $spacer;
    border-left: 2px solid $side-menu-bg;
    background: $side-menu-bg;

    i {
      display: inline-block;
      padding-right: 21px;
    }

    &:hover {
      @include left-brand-border-gradient();
      color: $link-hover-color;
      background: $input-label-bg;
    }
  }
}<|MERGE_RESOLUTION|>--- conflicted
+++ resolved
@@ -91,7 +91,6 @@
         color: $link-color-disabled;
         position: relative;
         top: 3px;
-<<<<<<< HEAD
       }
     }
   }
@@ -118,34 +117,6 @@
         @include left-brand-border-gradient();
         color: $link-hover-color;
         background: $menu-dropdown-hover-bg !important;
-=======
->>>>>>> 11f6c4eb
-      }
-    }
-  }
-
-  &--navbar {
-    top: 100%;
-    min-width: 100%;
-  }
-
-  &--menu,
-  &--navbar,
-  &--sidemenu {
-    background: $menu-dropdown-bg;
-    box-shadow: $menu-dropdown-shadow;
-    margin-top: 0px;
-    border: none;
-
-    > li > a {
-      display: flex;
-      padding: 5px 10px;
-      border-left: 2px solid transparent;
-
-      &:hover {
-        @include left-brand-border-gradient();
-        color: $link-hover-color;
-        background: $menu-dropdown-hover-bg !important;
       }
     }
   }
@@ -163,13 +134,6 @@
   flex-grow: 1;
 }
 
-<<<<<<< HEAD
-.dropdown-item-text {
-  flex-grow: 1;
-}
-
-=======
->>>>>>> 11f6c4eb
 
 // Hover/Focus state
 // -----------
