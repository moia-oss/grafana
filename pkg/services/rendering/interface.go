package rendering

import (
	"context"
	"errors"
	"time"

	"github.com/grafana/grafana/pkg/models"
)

var ErrTimeout = errors.New("timeout error - you can set timeout in seconds with &timeout url parameter")
var ErrConcurrentLimitReached = errors.New("rendering concurrent limit reached")
var ErrRenderUnavailable = errors.New("rendering plugin not available")

type RenderType string

const (
	RenderCSV RenderType = "csv"
	RenderPNG RenderType = "png"
)

<<<<<<< HEAD
type Theme string

const (
	ThemeLight Theme = "light"
	ThemeDark  Theme = "dark"
)

func ParseTheme(str string) (Theme, error) {
	switch str {
	case string(ThemeLight):
		return ThemeLight, nil
	case string(ThemeDark):
		return ThemeDark, nil
	}
	return ThemeDark, errors.New("unknown theme " + str)
}

=======
>>>>>>> 9e4844eb
type TimeoutOpts struct {
	Timeout                  time.Duration // Timeout param passed to image-renderer service
	RequestTimeoutMultiplier time.Duration // RequestTimeoutMultiplier used for plugin/HTTP request context timeout
}

type AuthOpts struct {
	OrgID   int64
	UserID  int64
	OrgRole models.RoleType
}

func getRequestTimeout(opt TimeoutOpts) time.Duration {
	if opt.RequestTimeoutMultiplier == 0 {
		return opt.Timeout * 2 // default
	}

	return opt.Timeout * opt.RequestTimeoutMultiplier
}

type Opts struct {
	TimeoutOpts
	AuthOpts
	Width             int
	Height            int
	Path              string
	Encoding          string
	Timezone          string
	ConcurrentLimit   int
	DeviceScaleFactor float64
	Headers           map[string][]string
	Theme             models.Theme
}

type CSVOpts struct {
	TimeoutOpts
	AuthOpts
	Path            string
	Encoding        string
	Timezone        string
	ConcurrentLimit int
	Headers         map[string][]string
}

type RenderResult struct {
	FilePath string
}

type RenderCSVResult struct {
	FilePath string
	FileName string
}

type renderFunc func(ctx context.Context, renderKey string, options Opts) (*RenderResult, error)
type renderCSVFunc func(ctx context.Context, renderKey string, options CSVOpts) (*RenderCSVResult, error)

type renderKeyProvider interface {
	get(ctx context.Context, opts AuthOpts) (string, error)
	afterRequest(ctx context.Context, opts AuthOpts, renderKey string)
}

type SessionOpts struct {
	Expiry                     time.Duration
	RefreshExpiryOnEachRequest bool
}

type Session interface {
	renderKeyProvider
	Dispose(ctx context.Context)
}

type CapabilitySupportRequestResult struct {
	IsSupported      bool
	SemverConstraint string
}

type Service interface {
	IsAvailable() bool
	Version() string
	Render(ctx context.Context, opts Opts, session Session) (*RenderResult, error)
	RenderCSV(ctx context.Context, opts CSVOpts, session Session) (*RenderCSVResult, error)
	RenderErrorImage(theme models.Theme, error error) (*RenderResult, error)
	GetRenderUser(ctx context.Context, key string) (*RenderUser, bool)
	HasCapability(capability CapabilityName) (CapabilitySupportRequestResult, error)
	CreateRenderingSession(ctx context.Context, authOpts AuthOpts, sessionOpts SessionOpts) (Session, error)
}<|MERGE_RESOLUTION|>--- conflicted
+++ resolved
@@ -19,26 +19,6 @@
 	RenderPNG RenderType = "png"
 )
 
-<<<<<<< HEAD
-type Theme string
-
-const (
-	ThemeLight Theme = "light"
-	ThemeDark  Theme = "dark"
-)
-
-func ParseTheme(str string) (Theme, error) {
-	switch str {
-	case string(ThemeLight):
-		return ThemeLight, nil
-	case string(ThemeDark):
-		return ThemeDark, nil
-	}
-	return ThemeDark, errors.New("unknown theme " + str)
-}
-
-=======
->>>>>>> 9e4844eb
 type TimeoutOpts struct {
 	Timeout                  time.Duration // Timeout param passed to image-renderer service
 	RequestTimeoutMultiplier time.Duration // RequestTimeoutMultiplier used for plugin/HTTP request context timeout
