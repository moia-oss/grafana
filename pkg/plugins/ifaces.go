package plugins

import (
	"context"

	"github.com/grafana/grafana-plugin-sdk-go/backend"

	"github.com/grafana/grafana/pkg/components/simplejson"
	"github.com/grafana/grafana/pkg/models"
	"github.com/grafana/grafana/pkg/plugins/backendplugin"
)

// Store is the storage for plugins.
type Store interface {
	// Plugin finds a plugin by its ID.
	Plugin(ctx context.Context, pluginID string) (PluginDTO, bool)
	// Plugins returns plugins by their requested type.
	Plugins(ctx context.Context, pluginTypes ...Type) []PluginDTO
<<<<<<< HEAD

	// Add adds a plugin from the repository to the store.
	Add(ctx context.Context, pluginID, version string, repo Repository) error
	// AddWithFactory adds a plugin to the store.
	AddWithFactory(ctx context.Context, pluginID string, factory backendplugin.PluginFactoryFunc, resolver PluginPathResolver) error
=======
	// Add adds a plugin to the store.
	Add(ctx context.Context, pluginID, version string) error
>>>>>>> addeba7f
	// Remove removes a plugin from the store.
	Remove(ctx context.Context, pluginID string) error
}

<<<<<<< HEAD
type PluginPathResolver func() (string, error)

=======
>>>>>>> addeba7f
// Loader is responsible for loading plugins from the file system.
type Loader interface {
	// Load will return a list of plugins found in the provided file system paths.
	Load(ctx context.Context, class Class, paths []string, ignore map[string]struct{}) ([]*Plugin, error)
}

// Repository is responsible for retrieving plugin information from a repository.
type Repository interface {
	// Download downloads the requested plugin archive.
	Download(ctx context.Context, pluginID, version string) (*PluginArchiveInfo, error)
	// GetDownloadOptions provides information for downloading the requested plugin.
	GetDownloadOptions(ctx context.Context, pluginID, version string) (*PluginDownloadOptions, error)
	// DownloadWithURL downloads the requested plugin from the specified URL.
	DownloadWithURL(ctx context.Context, pluginID, archiveURL string) (*PluginArchiveInfo, error)
}

// Client is used to communicate with backend plugin implementations.
type Client interface {
	backend.QueryDataHandler
	backend.CheckHealthHandler
	backend.StreamHandler
	backend.CallResourceHandler

	// CollectMetrics collects metrics from a plugin.
	CollectMetrics(ctx context.Context, pluginID string) (*backend.CollectMetricsResult, error)
}

// BackendFactoryProvider provides a backend factory for a provided plugin.
type BackendFactoryProvider interface {
	BackendFactory(ctx context.Context, p *Plugin) backendplugin.PluginFactoryFunc
}

type RendererManager interface {
	// Renderer returns a renderer plugin.
	Renderer() *Plugin
}

type StaticRouteResolver interface {
	Routes() []*StaticRoute
}

type ErrorResolver interface {
	PluginErrors() []*Error
}

type PluginLoaderAuthorizer interface {
	// CanLoadPlugin confirms if a plugin is authorized to load
	CanLoadPlugin(plugin *Plugin) bool
}

type PluginDashboardManager interface {
	// GetPluginDashboards gets dashboards for a certain org/plugin.
	GetPluginDashboards(ctx context.Context, orgID int64, pluginID string) ([]*PluginDashboardInfoDTO, error)
	// LoadPluginDashboard loads a plugin dashboard.
	LoadPluginDashboard(ctx context.Context, pluginID, path string) (*models.Dashboard, error)
	// ImportDashboard imports a dashboard.
	ImportDashboard(ctx context.Context, pluginID, path string, orgID, folderID int64, dashboardModel *simplejson.Json,
		overwrite bool, inputs []ImportDashboardInput, user *models.SignedInUser) (PluginDashboardInfoDTO,
		*models.Dashboard, error)
}

type ImportDashboardInput struct {
	Type     string `json:"type"`
	PluginId string `json:"pluginId"`
	Name     string `json:"name"`
	Value    string `json:"value"`
}<|MERGE_RESOLUTION|>--- conflicted
+++ resolved
@@ -16,25 +16,13 @@
 	Plugin(ctx context.Context, pluginID string) (PluginDTO, bool)
 	// Plugins returns plugins by their requested type.
 	Plugins(ctx context.Context, pluginTypes ...Type) []PluginDTO
-<<<<<<< HEAD
 
 	// Add adds a plugin from the repository to the store.
 	Add(ctx context.Context, pluginID, version string, repo Repository) error
-	// AddWithFactory adds a plugin to the store.
-	AddWithFactory(ctx context.Context, pluginID string, factory backendplugin.PluginFactoryFunc, resolver PluginPathResolver) error
-=======
-	// Add adds a plugin to the store.
-	Add(ctx context.Context, pluginID, version string) error
->>>>>>> addeba7f
 	// Remove removes a plugin from the store.
 	Remove(ctx context.Context, pluginID string) error
 }
 
-<<<<<<< HEAD
-type PluginPathResolver func() (string, error)
-
-=======
->>>>>>> addeba7f
 // Loader is responsible for loading plugins from the file system.
 type Loader interface {
 	// Load will return a list of plugins found in the provided file system paths.
